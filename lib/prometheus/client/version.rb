module Prometheus
  module Client
<<<<<<< HEAD
    VERSION = '1.2.0'.freeze
=======
    VERSION = '1.2.2'.freeze
>>>>>>> edf30f5d
  end
end<|MERGE_RESOLUTION|>--- conflicted
+++ resolved
@@ -1,9 +1,5 @@
 module Prometheus
   module Client
-<<<<<<< HEAD
-    VERSION = '1.2.0'.freeze
-=======
-    VERSION = '1.2.2'.freeze
->>>>>>> edf30f5d
+    VERSION = '1.3.0'.freeze
   end
 end